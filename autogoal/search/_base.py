import enlighten
import warnings
import signal

<<<<<<< HEAD
from autogoal.grammar import Grammar
from autogoal.utils import ResourceManager

class SearchAlgorithm:
    def __init__(self, grammar: Grammar, fitness_fn, *, maximize=True, errors='raise', evaluation_timeout=360, memory_limit=4294967296):
        self._grammar = grammar
        self._fitness_fn = fitness_fn
=======

class SearchAlgorithm:
    def __init__(self, generator_fn, fitness_fn=None, *, maximize=True, errors='raise'):
        self._generator_fn = generator_fn
        self._fitness_fn = fitness_fn or self._identity
>>>>>>> 10711d9a
        self._maximize = maximize
        self._errors = errors
        self._evaluation_timeout = evaluation_timeout
        self._memory_limit = memory_limit

    def _identity(self, x):
        return x

    def run(self, evaluations, logger=None):
        """Runs the search performing at most `evaluations` of `fitness_fn`.

        Returns:
            Tuple `(best, fn)` of the best found solution and its corresponding fitness.
        """
        if logger is None:
            logger = Logger()

        best_solution = None
        best_fn = None

        logger.begin(evaluations)
        try:
            resource_manager = ResourceManager(time_limit = self._evaluation_timeout, memory_limit = self._memory_limit)
            while evaluations > 0:
                logger.start_generation()
                self._start_generation()

                fns = []

                for solution in self._run_one_generation():
                    logger.sample_solution(solution)

                    try:
                        fn = resource_manager.run_restricted(self._fitness_fn, solution)
                    except Exception as e:
                        if self._errors == 'raise':
                            raise

                        fn = 0
                        if self._errors == 'warn':
                            warnings.warn(str(e))

                    logger.eval_solution(solution, fn)
                    fns.append(fn)

                    if (
                        best_fn is None
                        or (fn > best_fn and self._maximize)
                        or (fn < best_fn and not self._maximize)
                    ):
                        logger.update_best(solution, fn, best_solution, best_fn)
                        best_solution = solution
                        best_fn = fn

                    evaluations -= 1

                    if evaluations <= 0:
                        break

                logger.finish_generation(fns)
                self._finish_generation(fns)

            return best_solution, best_fn

        except KeyboardInterrupt:
            logger.end(best_solution, best_fn)

    def _run_one_generation(self):
        raise NotImplementedError()

    def _start_generation(self):
        pass

    def _finish_generation(self, fns):
        pass


class Logger:
    def begin(self, evaluations):
        pass

    def end(self, best, best_fn):
        pass

    def start_generation(self):
        pass

    def finish_generation(self, fns):
        pass

    def sample_solution(self, solution):
        pass

    def eval_solution(self, solution, fitness):
        pass

    def update_best(self, new_best, new_fn, previous_best, previous_fn):
        pass


class EnlightenLogger(Logger):
    def __init__(self, *, log_solutions=False):
        self.log_solutions = log_solutions

    def begin(self, evaluations):
        self.manager = enlighten.get_manager()
        self.total_counter = self.manager.counter(total=evaluations, unit="runs", leave=False)

    def sample_solution(self, solution):
        if self.log_solutions:
            print(solution)

        self.total_counter.update()

    def eval_solution(self, solution, fn):
        if self.log_solutions:
            print("Fitness: %.4f" % fn)

    def end(self, *args):
        self.total_counter.close()
        self.manager.stop()<|MERGE_RESOLUTION|>--- conflicted
+++ resolved
@@ -2,21 +2,13 @@
 import warnings
 import signal
 
-<<<<<<< HEAD
-from autogoal.grammar import Grammar
 from autogoal.utils import ResourceManager
 
-class SearchAlgorithm:
-    def __init__(self, grammar: Grammar, fitness_fn, *, maximize=True, errors='raise', evaluation_timeout=360, memory_limit=4294967296):
-        self._grammar = grammar
-        self._fitness_fn = fitness_fn
-=======
 
 class SearchAlgorithm:
     def __init__(self, generator_fn, fitness_fn=None, *, maximize=True, errors='raise'):
         self._generator_fn = generator_fn
         self._fitness_fn = fitness_fn or self._identity
->>>>>>> 10711d9a
         self._maximize = maximize
         self._errors = errors
         self._evaluation_timeout = evaluation_timeout
