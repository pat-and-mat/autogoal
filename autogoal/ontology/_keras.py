--- conflicted
+++ resolved
@@ -29,7 +29,7 @@
         self.n_fine_tune_layers = n_fine_tune_layers
         self.trainable = True
         self.output_size = 768
-        super(BertLayer, self).__init__(**kwargs)
+        super(Bert, self).__init__(**kwargs)
 
     def build(self, input_shape):
         self.bert = hub.Module(
@@ -198,58 +198,4 @@
                 parameter.hasMaxFloatValue = 100.0
 
             print(" -", arg, ":", typ.__name__)
-<<<<<<< HEAD
-            layer_instance.hasParameter.append(parameter)
-=======
-            layer_instance.hasParameter.append(parameter)
-
-
-class BertLayer(tf.layers.Layer):
-    """ Permite utilizar Bert junto a keras y representa un embeding basado en Bert
-    """
-
-    def __init__(self, n_fine_tune_layers=10, **kwargs):
-        self.n_fine_tune_layers = n_fine_tune_layers
-        self.trainable = True
-        self.output_size = 768
-        super(BertLayer, self).__init__(**kwargs)
-
-    def build(self, input_shape):
-        self.bert = hub.Module(
-            bert_path,
-            trainable=self.trainable,
-            name="{}_module".format(self.name)
-        )
-        trainable_vars = self.bert.variables
-        
-        # Remove unused layers
-        trainable_vars = [var for var in trainable_vars if not "/cls/" in var.name]
-        
-        # Select how many layers to fine tune
-        trainable_vars = trainable_vars[-self.n_fine_tune_layers :]
-        
-        # Add to trainable weights
-        for var in trainable_vars:
-            self._trainable_weights.append(var)
-        
-        # Add non-trainable weights
-        for var in self.bert.variables:
-            if var not in self._trainable_weights:
-                self._non_trainable_weights.append(var)
-        
-        super(BertLayer, self).build(input_shape)
-
-    def call(self, inputs):
-        inputs = [K.cast(x, dtype="int32") for x in inputs]
-        input_ids, input_mask, segment_ids = inputs
-        bert_inputs = dict(
-            input_ids=input_ids, input_mask=input_mask, segment_ids=segment_ids
-        )
-        result = self.bert(inputs=bert_inputs, signature="tokens", as_dict=True)[
-            "pooled_output"
-        ]
-        return result
-
-    def compute_output_shape(self, input_shape):
-        return (input_shape[0], self.output_size)
->>>>>>> 00b004f0
+            layer_instance.hasParameter.append(parameter)