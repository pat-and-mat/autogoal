--- conflicted
+++ resolved
@@ -1,11 +1,4 @@
 site_name: AutoGOAL
-<<<<<<< HEAD
-repo_name: 'sestevez/autogoal'
-repo_url: 'https://gitlab.com/autogoal/autogoal'
-=======
-# repo_name: 'autogoal/autogoal'
-# repo_url: 'https://github.com/autogoal/autogoal'
->>>>>>> ea910886
 
 theme:
     name: material
@@ -55,4 +48,4 @@
             # - Sklearn: api/autogoal.contrib.sklearn.md
             # - Keras: api/autogoal.contrib.keras.md
         - Datasets: api/autogoal.datasets.md
-        - Utils: api/autogoal.utils.md
+        - Utils: api/autogoal.utils.md