import numpy as np
import os
from autogoal.datasets import datapath, download
from sklearn.feature_extraction import DictVectorizer

def load_corpus():
    """
    Loads train and test datasets from [MEDDOCAN iberleaf 2018](https://github.com/PlanTL-SANIDAD/SPACCC_MEDDOCAN).

    ##### Examples

    ```python
    >>> X_train, X_valid, y_train, y_valid = load_corpus()
    >>> len(X_train), len(X_valid)
    26336 8668
    >>> len(y_train), len(y_valid)
    26336 8668
    ```
    """

    try:
        download("meddocan_2018")
    except:
        print("Error loading data. This may be caused due to bad connection. Please delete badly downloaded data and retry")
        raise

    path = str(datapath(os.path.dirname(os.path.abspath(__file__)))) + "/data/meddocan_2018"
    train_path = path + "/train/brat"
    dev_path = path + "/dev/brat"
    test_path = path + "/test/brat"

    X_train = []
    X_test = []
    y_train = []
    y_test = []

    total = 0
    success = 0
    failed = 0

    for file in os.scandir(train_path):
        if file.name.split(".")[1] == "ann":
            text, phi = parse_text_and_tags(file.path)
            bart_corpora, text, ibo_corpora = get_tagged_tokens(text, phi)
            if compare_tags(bart_corpora, phi):
<<<<<<< HEAD
                X_train.append(text)
                y_train.append(ibo_corpora)

=======
                X_train.extend(text)
                y_train.extend(ibo_corpora)
    
>>>>>>> 53e13da5
    for file in os.scandir(dev_path):
        if file.name.split(".")[1] == "ann":
            text, phi = parse_text_and_tags(file.path)
            bart_corpora, text, ibo_corpora = get_tagged_tokens(text, phi)
            if compare_tags(bart_corpora, phi):
<<<<<<< HEAD
                X_train.append(text)
                y_train.append(ibo_corpora)

=======
                X_train.extend(text)
                y_train.extend(ibo_corpora)
            
>>>>>>> 53e13da5
    for file in os.scandir(test_path):
        if file.name.split(".")[1] == "ann":
            text, phi = parse_text_and_tags(file.path)
            bart_corpora, text, ibo_corpora = get_tagged_tokens(text, phi)
            if compare_tags(bart_corpora, phi):
<<<<<<< HEAD
                X_test.append(text)
                y_test.append(ibo_corpora)

=======
                X_test.extend(text)
                y_test.extend(ibo_corpora)
    
>>>>>>> 53e13da5
    return X_train, X_test, y_train, y_test

def parse_text_and_tags(file_name=None):
    """
    Given a file representing an annotated text in Brat format
    returns the `text` and `tags` annotated.
    """
    text = ""
    phi = []

    if file_name is not None:
        text = open(os.path.splitext(file_name)[0] + '.txt', 'r').read()

        for row in open(file_name, 'r'):
            line = row.strip()
            if line.startswith("T"):  # Lines is a Brat TAG
                try:
                    label = line.split("\t")[1].split()
                    tag = label[0]
                    start = int(label[1])
                    end = int(label[2])
                    value = text[start:end]
                    phi.append((tag, start, end, value))
                except IndexError:
                    print("ERROR! Index error while splitting sentence '" +
                            line + "' in document '" + file_name + "'!")
            else:  # Line is a Brat comment
                print("\tSkipping line (comment):\t" + line)
    return (text, phi)

def get_tagged_tokens(text, tags):
    """
    convert a given text and annotations in brat format to IOB tag format

    Parameters:
    - text: raw text
    - tags: tags annotated on `text` with brat format

    output:
    tuple of identified tags in brat format from text and list of tokens tagged in IOB format
    """
    tags.sort(key=lambda x: x[1])
    offset = 0
    tagged_tokens = []

    current_tag = ""
    current_tag_end = 0
    current_tag_init = 0
    processing_token = False

    token = ""
    tag = ""

    itag = 0
    next_tag_init = tags[itag][1]

    sentences = [[]]

    for char in text:
        if processing_token and current_tag_end == offset:
            tagged_tokens.append((current_tag, current_tag_init, offset, token))

            tokens = token.split()
            if len(tokens) > 1:
                sentences[-1].append((tokens[0], tag))
                for tok in tokens[1:]:
                    sentences[-1].append((tok, "I-" + current_tag))
            else:
                sentences[-1].append((token, tag))


            token = ""
            current_tag = ""
            processing_token = False
<<<<<<< HEAD

        if not processing_token and char in ["\n"," ", ",", ".", ";", ":", "!", "?"]:
=======
        
        if not processing_token and char in ["\n"," ", ",", ".", ";", ":", "!", "?", "(", ")"]:
>>>>>>> 53e13da5
            if token:
                sentences[-1].append((token, tag))

            if char in ["\n", ".", "!"," ?"] and len(sentences[-1]) > 1:
                sentences.append([])

            token = ""
            offset += 1
            continue
<<<<<<< HEAD

        if offset == next_tag_init and not token:
=======
        
        if offset == next_tag_init:
            if token:
                if char in char in ["\n"," ", ",", ".", ";", ":", "!", "?", "(", ")"]:
                    sentences[-1].append((token, tag))
                else:
                    token+=char
                    sentences[-1].append((token, tag))
                token = ""
                
>>>>>>> 53e13da5
            current_tag = tags[itag][0]
            current_tag_init = tags[itag][1]
            current_tag_end = tags[itag][2]
            processing_token = True

            itag += 1
            next_tag_init = tags[itag][1] if itag < len(tags) else -1

        if processing_token and current_tag:
            if not token:
                tag = "B-" + current_tag
        else:
            tag = "O"
        token += char
        offset += 1

    raw_sentences = [[word for word,_ in sentence] for sentence in sentences]
    return tagged_tokens, raw_sentences, sentences

def compare_tags(tag_list, other_tag_list):
    """
    compare two tags lists with the same tag format:

    (`tag_name`, `start_offset`, `end_offset`, `value`)
    """
    tags_amount = len(tag_list)
    if tags_amount != len(other_tag_list):
        print("missmatch of amount of tags %d vs %d" %(tags_amount, len(other_tag_list)))
        return False

    tag_list.sort(key = lambda x: x[1])
    other_tag_list.sort(key = lambda x: x[1])
    for i in range(tags_amount):
        if len(tag_list[i]) != len(other_tag_list[i]):
            print("missmatch of tags format")
            return False

        for j in range(len(tag_list[i])):
            if tag_list[i][j] != other_tag_list[i][j]:
                print("missmatch of tags %s vs %s" %(tag_list[i][j], other_tag_list[i][j]))
                return False

    return True

def get_qvals(y, predicted):
    tp = 0
    fp = 0
    fn = 0
    total_sentences = 0
    for i in range(len(y)):
        for j in range(len(y[i])):
<<<<<<< HEAD
            for k in range(len(y[i][j])):
                _, tag = y[i][j][k]
                _, predicted_tag = predicted[i][j][k]

                if tag != "O":
                    if tag == predicted_tag:
                        tp+=1
                    else:
                        fn+=1
                elif tag != predicted_tag:
                    fp+=1
            total_sentences+=1

=======
            _, tag = y[i][j]
            _, predicted_tag = predicted[i][j]
            
            if tag != "O":
                if tag == predicted_tag:
                    tp+=1
                else:
                    fn+=1
            elif tag != predicted_tag:
                fp+=1
        total_sentences+=1
    
>>>>>>> 53e13da5
    return tp, fp, fn, total_sentences

def leak(y, predicted):
    """
    leak evaluation function from [MEDDOCAN iberleaf 2018](https://github.com/PlanTL-SANIDAD/SPACCC_MEDDOCAN)
    """
    tp, fp, fn, total_sentences = get_qvals(y, predicted)
    try:
        return float(fn/total_sentences)
    except ZeroDivisionError:
        return 0.0

def precision(y, predicted):
    """
    precision evaluation function from [MEDDOCAN iberleaf 2018](https://github.com/PlanTL-SANIDAD/SPACCC_MEDDOCAN)
    """
    tp, fp, fn, total_sentences = get_qvals(y, predicted)
    try:
        return tp / float(tp + fp)
    except ZeroDivisionError:
        return 0.0

def recall(y, predicted):
    """
    recall evaluation function from [MEDDOCAN iberleaf 2018](https://github.com/PlanTL-SANIDAD/SPACCC_MEDDOCAN)
    """
    tp, fp, fn, total_sentences = get_qvals(y, predicted)
    try:
        return tp / float(tp + fn)
    except ZeroDivisionError:
        return 0.0

def F1_beta(y, predicted, beta=1):
    """
    F1 evaluation function from [MEDDOCAN iberleaf 2018](https://github.com/PlanTL-SANIDAD/SPACCC_MEDDOCAN)
    """
<<<<<<< HEAD
    p = micro_precision(y, predicted)
    r = micro_recall(y, predicted)
=======
    p = precision(predicted, y)
    r = recall(predicted, y)
>>>>>>> 53e13da5
    try:
        return (1 + beta**2) * ((p * r) / (p + r))
    except ZeroDivisionError:
        return 0.0
        pass

def basic_fn(y, predicted):
    correct = 0
    total = 0
    for i in range(len(y)):
        for j in range(len(y[i])):
<<<<<<< HEAD
            for k in range(len(y[i][j])):
                total+=1

                _, tag = y[i][j][k]
                _, predicted_tag = predicted[i][j][k]
                correct+=1 if tag == predicted_tag else 0

=======
            total+=1
            
            _, tag = y[i][j]
            _, predicted_tag = predicted[i][j]
            correct+=1 if tag == predicted_tag else 0
                
>>>>>>> 53e13da5
    return correct/total<|MERGE_RESOLUTION|>--- conflicted
+++ resolved
@@ -43,43 +43,25 @@
             text, phi = parse_text_and_tags(file.path)
             bart_corpora, text, ibo_corpora = get_tagged_tokens(text, phi)
             if compare_tags(bart_corpora, phi):
-<<<<<<< HEAD
-                X_train.append(text)
-                y_train.append(ibo_corpora)
-
-=======
                 X_train.extend(text)
                 y_train.extend(ibo_corpora)
-    
->>>>>>> 53e13da5
+
     for file in os.scandir(dev_path):
         if file.name.split(".")[1] == "ann":
             text, phi = parse_text_and_tags(file.path)
             bart_corpora, text, ibo_corpora = get_tagged_tokens(text, phi)
             if compare_tags(bart_corpora, phi):
-<<<<<<< HEAD
-                X_train.append(text)
-                y_train.append(ibo_corpora)
-
-=======
                 X_train.extend(text)
                 y_train.extend(ibo_corpora)
-            
->>>>>>> 53e13da5
+
     for file in os.scandir(test_path):
         if file.name.split(".")[1] == "ann":
             text, phi = parse_text_and_tags(file.path)
             bart_corpora, text, ibo_corpora = get_tagged_tokens(text, phi)
             if compare_tags(bart_corpora, phi):
-<<<<<<< HEAD
-                X_test.append(text)
-                y_test.append(ibo_corpora)
-
-=======
                 X_test.extend(text)
                 y_test.extend(ibo_corpora)
-    
->>>>>>> 53e13da5
+
     return X_train, X_test, y_train, y_test
 
 def parse_text_and_tags(file_name=None):
@@ -154,13 +136,8 @@
             token = ""
             current_tag = ""
             processing_token = False
-<<<<<<< HEAD
-
-        if not processing_token and char in ["\n"," ", ",", ".", ";", ":", "!", "?"]:
-=======
-        
+
         if not processing_token and char in ["\n"," ", ",", ".", ";", ":", "!", "?", "(", ")"]:
->>>>>>> 53e13da5
             if token:
                 sentences[-1].append((token, tag))
 
@@ -170,11 +147,7 @@
             token = ""
             offset += 1
             continue
-<<<<<<< HEAD
-
-        if offset == next_tag_init and not token:
-=======
-        
+
         if offset == next_tag_init:
             if token:
                 if char in char in ["\n"," ", ",", ".", ";", ":", "!", "?", "(", ")"]:
@@ -183,8 +156,7 @@
                     token+=char
                     sentences[-1].append((token, tag))
                 token = ""
-                
->>>>>>> 53e13da5
+
             current_tag = tags[itag][0]
             current_tag_init = tags[itag][1]
             current_tag_end = tags[itag][2]
@@ -236,24 +208,9 @@
     total_sentences = 0
     for i in range(len(y)):
         for j in range(len(y[i])):
-<<<<<<< HEAD
-            for k in range(len(y[i][j])):
-                _, tag = y[i][j][k]
-                _, predicted_tag = predicted[i][j][k]
-
-                if tag != "O":
-                    if tag == predicted_tag:
-                        tp+=1
-                    else:
-                        fn+=1
-                elif tag != predicted_tag:
-                    fp+=1
-            total_sentences+=1
-
-=======
             _, tag = y[i][j]
             _, predicted_tag = predicted[i][j]
-            
+
             if tag != "O":
                 if tag == predicted_tag:
                     tp+=1
@@ -262,8 +219,7 @@
             elif tag != predicted_tag:
                 fp+=1
         total_sentences+=1
-    
->>>>>>> 53e13da5
+
     return tp, fp, fn, total_sentences
 
 def leak(y, predicted):
@@ -300,13 +256,8 @@
     """
     F1 evaluation function from [MEDDOCAN iberleaf 2018](https://github.com/PlanTL-SANIDAD/SPACCC_MEDDOCAN)
     """
-<<<<<<< HEAD
-    p = micro_precision(y, predicted)
-    r = micro_recall(y, predicted)
-=======
     p = precision(predicted, y)
     r = recall(predicted, y)
->>>>>>> 53e13da5
     try:
         return (1 + beta**2) * ((p * r) / (p + r))
     except ZeroDivisionError:
@@ -318,20 +269,10 @@
     total = 0
     for i in range(len(y)):
         for j in range(len(y[i])):
-<<<<<<< HEAD
-            for k in range(len(y[i][j])):
-                total+=1
-
-                _, tag = y[i][j][k]
-                _, predicted_tag = predicted[i][j][k]
-                correct+=1 if tag == predicted_tag else 0
-
-=======
             total+=1
-            
+
             _, tag = y[i][j]
             _, predicted_tag = predicted[i][j]
             correct+=1 if tag == predicted_tag else 0
-                
->>>>>>> 53e13da5
+
     return correct/total