import logging
import enlighten
import time
import datetime
import statistics
import math
import termcolor
import json

import autogoal.logging

from autogoal.utils import RestrictedWorkerByJoin, Min, Gb, Sec
from autogoal.sampling import ReplaySampler
from rich.progress import Progress
from rich.panel import Panel


class SearchAlgorithm:
    def __init__(
        self,
        generator_fn=None,
        fitness_fn=None,
        pop_size=None,
        maximize=True,
        errors="raise",
        early_stop=0.5,
        evaluation_timeout: int = 10 * Sec,
        memory_limit: int = 4 * Gb,
        search_timeout: int = 5 * Min,
        target_fn=None,
        allow_duplicates=True,
        number_of_solutions=None,
        ranking_fn=None,
    ):
        if generator_fn is None and fitness_fn is None:
            raise ValueError("You must provide either `generator_fn` or `fitness_fn`")

        self._generator_fn = generator_fn
        self._fitness_fn = fitness_fn or (lambda x: x)
        self._pop_size = (
            pop_size
            if pop_size is not None
            else 20
            if number_of_solutions is None or number_of_solutions < 20
            else number_of_solutions
        )
        self._maximize = maximize
        self._errors = errors
        self._evaluation_timeout = evaluation_timeout
        self._memory_limit = memory_limit
        self._early_stop = early_stop
        self._search_timeout = search_timeout
        self._target_fn = target_fn
        self._allow_duplicates = allow_duplicates
        self._number_of_solutions = number_of_solutions
        self._top_solutions = ()
        self._top_solutions_fns = ()
        self._ranking_fn = ranking_fn or (
            (lambda solutions, fns: fns) if maximize else (lambda solutions, fns: -fns)
        )

        if self._evaluation_timeout > 0 or self._memory_limit > 0:
            self._fitness_fn = RestrictedWorkerByJoin(
                self._fitness_fn, self._evaluation_timeout, self._memory_limit
            )

    @property
    def top_solutions(self):
        return self._top_solutions

    @property
    def top_solutions_scores(self):
        return self._top_solutions_fns

    def run(self, generations=None, logger=None, ranking_fn=None, constraint=None):
        """Runs the search performing at most `generations` of `fitness_fn`.

        Returns:
            Tuple `(best, fn)` of the best found solution and its corresponding fitness.
        """
        if logger is None:
            logger = Logger()

        if generations is None:
            generations = math.inf

        if ranking_fn is None:
            ranking_fn = self._ranking_fn

        if isinstance(logger, list):
            logger = MultiLogger(*logger)

        if isinstance(self._early_stop, float):
            early_stop = int(self._early_stop * generations)
        else:
            early_stop = self._early_stop

        if constraint is not None:
            _constraint = constraint

            def logged_constraint(solution, fn):
                try:
                    return _constraint(solution, fn)
                except Exception as e:
                    logger.error("Error while checking constraints: %s" % e, solution)
                    return False

            constraint = logged_constraint

        best_solution = None
        best_fn = None
        no_improvement = 0
        start_time = time.time()
        seen = set()

        logger.begin(generations, self._pop_size)

        try:
            while generations > 0:
                stop = False

                logger.start_generation(generations, best_fn)
                self._start_generation()

                solutions = []
                fns = []

                improvement = False

                for _ in range(self._pop_size):
                    solution = None

                    try:
                        solution = self._generate()
                    except Exception as e:
                        logger.error(
                            "Error while generating solution: %s" % e, solution
                        )
                        continue

                    if not self._allow_duplicates and repr(solution) in seen:
                        continue

                    try:
                        logger.sample_solution(solution)
                        fn = self._fitness_fn(solution)
                    except Exception as e:
<<<<<<< HEAD
                        failed = True
=======
>>>>>>> c8c2b8db
                        fn = -math.inf if self._maximize else math.inf
                        logger.error(e, solution)

                        if self._errors == "raise":
                            if best_fn is None:
                                best_fn = -math.inf if self._maximize else math.inf
                            logger.end(best_solution, best_fn)
                            self._rank_solutions(ranking_fn, solutions, fns)
                            raise e from None

                        solutions.append(None)
                    else:
                        failed = False
                        solutions.append(solution)

                    if not self._allow_duplicates:
                        seen.add(repr(solution))

                    logger.eval_solution(solution, fn)
                    fns.append(fn)

                    if (
                        not failed
                        and (
                            best_fn is None
                            or (fn > best_fn and self._maximize)
                            or (fn < best_fn and not self._maximize)
                        )
                        and (constraint is None or constraint(solution, fn))
                    ):
                        logger.update_best(solution, fn, best_solution, best_fn)
                        best_solution = solution
                        best_fn = fn
                        improvement = True

                        if self._target_fn and best_fn >= self._target_fn:
                            stop = True
                            break

                    spent_time = time.time() - start_time

                    if self._search_timeout and spent_time > self._search_timeout:
                        autogoal.logging.logger().info(
                            "(!) Stopping since time spent is %.2f." % (spent_time)
                        )
                        stop = True
                        break

                if not improvement:
                    no_improvement += 1
                else:
                    no_improvement = 0

                self._rank_solutions(ranking_fn, solutions, fns)

                generations -= 1

                if generations <= 0:
                    autogoal.logging.logger().info(
                        "(!) Stopping since all generations are done."
                    )
                    stop = True
                    break

                if early_stop and no_improvement >= early_stop:
                    autogoal.logging.logger().info(
                        "(!) Stopping since no improvement for %i generations."
                        % no_improvement
                    )
                    stop = True
                    break

                logger.finish_generation(fns)
                self._finish_generation(fns)

                if stop:
                    break

        except KeyboardInterrupt:
            pass

        if best_fn is None:
            best_fn = -math.inf if self._maximize else math.inf
        logger.end(best_solution, best_fn)
        return best_solution, best_fn

    def _generate(self):
        # BUG: When multiprocessing is used for evaluation and no generation
        #      function is defined, the actual sampling occurs during fitness
        #      evaluation, and since that process has a copy of the solution
        #      we don't get the history in the `ReplaySampler`.

        sampler = ReplaySampler(self._build_sampler())

        if self._generator_fn is not None:
            solution = self._generator_fn(sampler)
        else:
            solution = sampler

        solution.sampler_ = sampler
        return solution

    def _build_sampler(self):
        raise NotImplementedError()

    def _start_generation(self):
        pass

    def _finish_generation(self, fns):
        pass

    def _rank_solutions(self, ranking_fn, solutions, fns):
        if self._number_of_solutions is None:
            return

        solutions_to_rank = list(self._top_solutions)
        solutions_fns = list(self._top_solutions_fns)

        found_new = False
        for solution, fn in zip(solutions, fns):
            if solution is not None:
                found_new = True
                solutions_to_rank.append(solution)
                solutions_fns.append(fn)

        if not found_new:
            return

        ranking = ranking_fn(solutions_to_rank, solutions_fns)
        _, ranked_solutions_fns, ranked_solutions = zip(
            *sorted(
                zip(ranking, solutions_fns, solutions_to_rank),
                key=lambda x: x[0],  # mandatory
                reverse=True,
            )
        )

        self._top_solutions = ranked_solutions[: self._number_of_solutions]
        self._top_solutions_fns = ranked_solutions_fns[: self._number_of_solutions]


class Logger:
    def begin(self, generations, pop_size):
        pass

    def end(self, best, best_fn):
        pass

    def start_generation(self, generations, best_fn):
        pass

    def finish_generation(self, fns):
        pass

    def sample_solution(self, solution):
        pass

    def eval_solution(self, solution, fitness):
        pass

    def error(self, e: Exception, solution):
        pass

    def update_best(self, new_best, new_fn, previous_best, previous_fn):
        pass


class ConsoleLogger(Logger):
    def begin(self, generations, pop_size):
        print("Starting search: generations=%i" % generations)
        self.start_time = time.time()
        self.start_generations = generations

    @staticmethod
    def normal(text):
        return termcolor.colored(text, color="gray")

    @staticmethod
    def emph(text):
        return termcolor.colored(text, color="white", attrs=["bold"])

    @staticmethod
    def success(text):
        return termcolor.colored(text, color="green")

    @staticmethod
    def primary(text):
        return termcolor.colored(text, color="blue")

    @staticmethod
    def warn(text):
        return termcolor.colored(text, color="orange")

    @staticmethod
    def err(text):
        return termcolor.colored(text, color="red")

    def start_generation(self, generations, best_fn):
        current_time = time.time()
        elapsed = int(current_time - self.start_time)
        avg_time = elapsed / (self.start_generations - generations + 1)
        remaining = int(avg_time * generations)
        elapsed = datetime.timedelta(seconds=elapsed)
        remaining = datetime.timedelta(seconds=remaining)

        print(
            self.emph("New generation started"),
            self.success(f"best_fn={float(best_fn or 0.0):0.3}"),
            self.primary(f"generations={generations}"),
            self.primary(f"elapsed={elapsed}"),
            self.primary(f"remaining={remaining}"),
        )

    def error(self, e: Exception, solution):
        print(self.err("(!) Error evaluating pipeline: %s" % e))

    def end(self, best, best_fn):
        print(self.emph("Search completed: best_fn=%.3f, best=\n%r" % (best_fn, best)))

    def sample_solution(self, solution):
        print(self.emph("Evaluating pipeline:"))
        print(solution)

    def eval_solution(self, solution, fitness):
        print(self.primary("Fitness=%.3f" % fitness))

    def update_best(self, new_best, new_fn, previous_best, previous_fn):
        print(
            self.success(
                "Best solution: improved=%.3f, previous=%.3f"
                % (new_fn, previous_fn or 0)
            )
        )


class ProgressLogger(Logger):
    def begin(self, generations, pop_size):
        self.manager = enlighten.get_manager()
        self.pop_counter = self.manager.counter(
            total=pop_size, unit="evals", leave=True, desc="Current Gen"
        )
        self.total_counter = self.manager.counter(
            total=generations * pop_size, unit="evals", leave=True, desc="Best: 0.000"
        )

    def sample_solution(self, solution):
        self.pop_counter.update()
        self.total_counter.update()

    def start_generation(self, generations, best_fn):
        self.pop_counter.count = 0
        self.total_counter.update(force=True)

    def update_best(self, new_best, new_fn, *args):
        self.total_counter.desc = "Best: %.3f" % new_fn

    def end(self, *args):
        self.pop_counter.close()
        self.total_counter.close()
        self.manager.stop()


class RichLogger(Logger):
    def __init__(self) -> None:
        self.console = autogoal.logging.console()
        self.logger = autogoal.logging.logger()

    def begin(self, generations, pop_size):
        self.progress = Progress(console=self.console)
        self.pop_counter = self.progress.add_task("Generation", total=pop_size)
        self.total_counter = self.progress.add_task(
            "Overall", total=pop_size * generations
        )
        self.progress.start()
        self.console.rule("Search starting", style="blue")

    def sample_solution(self, solution):
        self.progress.advance(self.pop_counter)
        self.progress.advance(self.total_counter)
        self.console.rule("Evaluating pipeline")
        self.console.print(repr(solution))

    def eval_solution(self, solution, fitness):
        self.console.print(Panel(f"📈 Fitness=[blue]{fitness:.3f}"))

    def error(self, e: Exception, solution):
        self.console.print(f"⚠️[red bold]Error:[/] {e}")

    def start_generation(self, generations, best_fn):
        self.console.rule(
            f"New generation - Remaining={generations} - Best={best_fn or 0:.3f}"
        )

    def start_generation(self, generations, best_fn):
        self.progress.update(self.pop_counter, completed=0)

    def update_best(self, new_best, new_fn, previous_best, previous_fn):
        self.console.print(
            Panel(
                f"🔥 Best improved from [red bold]{previous_fn or 0:.3f}[/] to [green bold]{new_fn:.3f}[/]"
            )
        )

    def end(self, best, best_fn):
        self.console.rule(f"Search finished")
        self.console.print(repr(best))
        self.console.print(Panel(f"🌟 Best=[green bold]{best_fn or 0:.3f}"))
        self.progress.stop()
        self.console.rule("Search finished", style="red")


class JsonLogger(Logger):
    def __init__(self, log_file_name: str) -> None:
        self.log_file_name = log_file_name
        with open(self.log_file_name, "w") as log_file:
            print("creating log file ", self.log_file_name)
            json.dump([], log_file)

    def begin(self, generations, pop_size):
        pass

    def start_generation(self, generations, best_fn):
        eval_log = {"generations left": generations, "best_fn": best_fn}
        self.update_log(eval_log)

    def update_best(self, new_best, new_fn, previous_best, previous_fn):
        eval_log = {"new-best-fn": new_fn, "previous-best-fn": previous_fn}
        self.update_log(eval_log)

    def eval_solution(self, solution, fitness):
        eval_log = {
            "pipeline": repr(solution)
            .replace("\n", "")
            .replace(" ", "")
            .replace(",", ", "),
            "multiline-pipeline": repr(solution),
            "fitness": fitness,
        }
        self.update_log(eval_log)

    def end(self, best, best_fn):
        eval_log = {
            "Finished run": True,
            "best-pipeline": repr(best)
            .replace("\n", "")
            .replace(" ", "")
            .replace(",", ", "),
            "best-multiline-pipeline": repr(best),
            "best-fitness": best_fn,
        }
        self.update_log(eval_log)

    def update_log(self, json_load):
        new_data = ""
        with open(self.log_file_name, "r") as log_file:
            data = json.load(log_file)
            new_data = data
            new_data.append(json_load)

        with open(self.log_file_name, "w") as log_file:
            json.dump(new_data, log_file)


class MemoryLogger(Logger):
    def __init__(self):
        self.generation_best_fn = [0]
        self.generation_mean_fn = []

    def update_best(self, new_best, new_fn, previous_best, previous_fn):
        self.generation_best_fn[-1] = new_fn

    def finish_generation(self, fns):
        try:
            mean = statistics.mean(fns)
        except:
            mean = 0
        self.generation_mean_fn.append(mean)
        self.generation_best_fn.append(self.generation_best_fn[-1])


class MultiLogger(Logger):
    def __init__(self, *loggers):
        self.loggers = loggers

    def run(self, name, *args, **kwargs):
        for logger in self.loggers:
            getattr(logger, name)(*args, **kwargs)

    def begin(self, *args, **kwargs):
        self.run("begin", *args, **kwargs)

    def end(self, *args, **kwargs):
        self.run("end", *args, **kwargs)

    def start_generation(self, *args, **kwargs):
        self.run("start_generation", *args, **kwargs)

    def finish_generation(self, *args, **kwargs):
        self.run("finish_generation", *args, **kwargs)

    def sample_solution(self, *args, **kwargs):
        self.run("sample_solution", *args, **kwargs)

    def eval_solution(self, *args, **kwargs):
        self.run("eval_solution", *args, **kwargs)

    def error(self, *args, **kwargs):
        self.run("error", *args, **kwargs)

    def update_best(self, *args, **kwargs):
        self.run("update_best", *args, **kwargs)<|MERGE_RESOLUTION|>--- conflicted
+++ resolved
@@ -145,10 +145,7 @@
                         logger.sample_solution(solution)
                         fn = self._fitness_fn(solution)
                     except Exception as e:
-<<<<<<< HEAD
                         failed = True
-=======
->>>>>>> c8c2b8db
                         fn = -math.inf if self._maximize else math.inf
                         logger.error(e, solution)
 
