<<<<<<< HEAD
from .resource_manager import ResourceManager
from .process import  RestrictedWorker
=======
from ._resource import ResourceManager

import inspect


def nice_repr(cls):
    """
    A decorator that adds a nice `repr(.)` to any decorated class.

    Decorate a class with `@nice_repr` to automatically generate a `__repr__()`
    method that prints the class name along with any parameters defined in the
    constructor which can be found in `dir(self)`.

    ##### Examples

    All of the parameters that you want to be printed in `repr(.)` should
    be either stored in the instance or accesible by name (e.g., as a property).

    ```python
    >>> @nice_repr
    ... class MyType:
    ...     def __init__(self, a, b, c):
    ...         self.a = a
    ...         self._b = b
    ...         self._c = c
    ...
    ...     @property
    ...     def b(self):
    ...         return self._b
    ...
    >>> x = MyType(42, b='hello', c='world')
    >>> x
    MyType(a=42, b='hello')

    ```
    """
    init_signature = inspect.signature(cls.__init__)
    exclude_param_names = set(['self'])

    def repr_method(self):
        parameter_names = [name for name in init_signature.parameters if name not in exclude_param_names]
        parameter_values = [getattr(self, param, None) for param in parameter_names]
        args = ", ".join(f"{name}={repr(value)}" for name, value in zip(parameter_names, parameter_values) if value)

        return f"{cls.__name__}({args})"

    cls.__repr__ = repr_method
    return cls
>>>>>>> bfe2b5c8
<|MERGE_RESOLUTION|>--- conflicted
+++ resolved
@@ -1,53 +1,2 @@
-<<<<<<< HEAD
 from .resource_manager import ResourceManager
-from .process import  RestrictedWorker
-=======
-from ._resource import ResourceManager
-
-import inspect
-
-
-def nice_repr(cls):
-    """
-    A decorator that adds a nice `repr(.)` to any decorated class.
-
-    Decorate a class with `@nice_repr` to automatically generate a `__repr__()`
-    method that prints the class name along with any parameters defined in the
-    constructor which can be found in `dir(self)`.
-
-    ##### Examples
-
-    All of the parameters that you want to be printed in `repr(.)` should
-    be either stored in the instance or accesible by name (e.g., as a property).
-
-    ```python
-    >>> @nice_repr
-    ... class MyType:
-    ...     def __init__(self, a, b, c):
-    ...         self.a = a
-    ...         self._b = b
-    ...         self._c = c
-    ...
-    ...     @property
-    ...     def b(self):
-    ...         return self._b
-    ...
-    >>> x = MyType(42, b='hello', c='world')
-    >>> x
-    MyType(a=42, b='hello')
-
-    ```
-    """
-    init_signature = inspect.signature(cls.__init__)
-    exclude_param_names = set(['self'])
-
-    def repr_method(self):
-        parameter_names = [name for name in init_signature.parameters if name not in exclude_param_names]
-        parameter_values = [getattr(self, param, None) for param in parameter_names]
-        args = ", ".join(f"{name}={repr(value)}" for name, value in zip(parameter_names, parameter_values) if value)
-
-        return f"{cls.__name__}({args})"
-
-    cls.__repr__ = repr_method
-    return cls
->>>>>>> bfe2b5c8
+from .process import  RestrictedWorker